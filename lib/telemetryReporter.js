--- conflicted
+++ resolved
@@ -1,42 +1,28 @@
-<<<<<<< HEAD
 /*---------------------------------------------------------
  * Copyright (C) Microsoft Corporation. All rights reserved.
  *--------------------------------------------------------*/
 'use strict';
-var __extends = (this && this.__extends) || (function () {
-    var extendStatics = Object.setPrototypeOf ||
-        ({ __proto__: [] } instanceof Array && function (d, b) { d.__proto__ = b; }) ||
-        function (d, b) { for (var p in b) if (b.hasOwnProperty(p)) d[p] = b[p]; };
-    return function (d, b) {
-        extendStatics(d, b);
-        function __() { this.constructor = d; }
-        d.prototype = b === null ? Object.create(b) : (__.prototype = b.prototype, new __());
-    };
-})();
 Object.defineProperty(exports, "__esModule", { value: true });
-process.env['APPLICATION_INSIGHTS_NO_DIAGNOSTIC_CHANNEL'] = 'true';
+process.env['APPLICATION_INSIGHTS_NO_DIAGNOSTIC_CHANNEL'] = true;
 var fs = require("fs");
 var os = require("os");
 var path = require("path");
 var vscode = require("vscode");
 var appInsights = require("applicationinsights");
-var TelemetryReporter = /** @class */ (function (_super) {
-    __extends(TelemetryReporter, _super);
+var TelemetryReporter = /** @class */ (function () {
     // tslint:disable-next-line
     function TelemetryReporter(extensionId, extensionVersion, key) {
-        var _this = _super.call(this, function () { return _this.toDispose.forEach(function (d) { return d && d.dispose(); }); }) || this;
-        _this.extensionId = extensionId;
-        _this.extensionVersion = extensionVersion;
-        _this.userOptIn = false;
-        _this.toDispose = [];
+        var _this = this;
+        this.extensionId = extensionId;
+        this.extensionVersion = extensionVersion;
+        this.userOptIn = false;
         var logFilePath = process.env['VSCODE_LOGS'] || '';
         if (logFilePath && extensionId && process.env['VSCODE_LOG_LEVEL'] === 'trace') {
             logFilePath = path.join(logFilePath, extensionId + ".txt");
-            _this.logStream = fs.createWriteStream(logFilePath, { flags: 'a', encoding: 'utf8', autoClose: true });
+            this.logStream = fs.createWriteStream(logFilePath, { flags: 'a', encoding: 'utf8', autoClose: true });
         }
-        _this.updateUserOptIn(key);
-        _this.toDispose.push(vscode.workspace.onDidChangeConfiguration(function () { return _this.updateUserOptIn(key); }));
-        return _this;
+        this.updateUserOptIn(key);
+        this.configListener = vscode.workspace.onDidChangeConfiguration(function () { return _this.updateUserOptIn(key); });
     }
     TelemetryReporter.prototype.updateUserOptIn = function (key) {
         var config = vscode.workspace.getConfiguration(TelemetryReporter.TELEMETRY_CONFIG_ID);
@@ -113,131 +99,6 @@
     };
     TelemetryReporter.prototype.dispose = function () {
         var _this = this;
-        var flushEventsToLogger = new Promise(function (resolve) {
-            if (!_this.logStream) {
-                return resolve(void 0);
-            }
-            _this.logStream.on('finish', resolve);
-            _this.logStream.end();
-        });
-        var flushEventsToAI = new Promise(function (resolve) {
-            if (_this.appInsightsClient) {
-                _this.appInsightsClient.flush({
-                    callback: function () {
-                        // all data flushed
-                        _this.appInsightsClient = undefined;
-                        resolve(void 0);
-                    }
-                });
-            }
-            else {
-                resolve(void 0);
-            }
-        });
-        return Promise.all([flushEventsToAI, flushEventsToLogger]);
-    };
-    TelemetryReporter.TELEMETRY_CONFIG_ID = 'telemetry';
-    TelemetryReporter.TELEMETRY_CONFIG_ENABLED_ID = 'enableTelemetry';
-    return TelemetryReporter;
-}(vscode.Disposable));
-exports.default = TelemetryReporter;
-=======
-/*---------------------------------------------------------
- * Copyright (C) Microsoft Corporation. All rights reserved.
- *--------------------------------------------------------*/
-'use strict';
-Object.defineProperty(exports, "__esModule", { value: true });
-process.env['APPLICATION_INSIGHTS_NO_DIAGNOSTIC_CHANNEL'] = true;
-var fs = require("fs");
-var os = require("os");
-var path = require("path");
-var vscode = require("vscode");
-var appInsights = require("applicationinsights");
-var TelemetryReporter = /** @class */ (function () {
-    function TelemetryReporter(extensionId, extensionVersion, key) {
-        var _this = this;
-        this.extensionId = extensionId;
-        this.extensionVersion = extensionVersion;
-        this.userOptIn = false;
-        var logFilePath = process.env['VSCODE_LOGS'] || '';
-        if (logFilePath && extensionId && process.env['VSCODE_LOG_LEVEL'] === 'trace') {
-            logFilePath = path.join(logFilePath, extensionId + ".txt");
-            this.logStream = fs.createWriteStream(logFilePath, { flags: 'a', encoding: 'utf8', autoClose: true });
-        }
-        this.updateUserOptIn(key);
-        this.configListener = vscode.workspace.onDidChangeConfiguration(function () { return _this.updateUserOptIn(key); });
-    }
-    TelemetryReporter.prototype.updateUserOptIn = function (key) {
-        var config = vscode.workspace.getConfiguration(TelemetryReporter.TELEMETRY_CONFIG_ID);
-        if (this.userOptIn !== config.get(TelemetryReporter.TELEMETRY_CONFIG_ENABLED_ID, true)) {
-            this.userOptIn = config.get(TelemetryReporter.TELEMETRY_CONFIG_ENABLED_ID, true);
-            if (this.userOptIn) {
-                this.createAppInsightsClient(key);
-            }
-            else {
-                this.dispose();
-            }
-        }
-    };
-    TelemetryReporter.prototype.createAppInsightsClient = function (key) {
-        //check if another instance is already initialized
-        if (appInsights.defaultClient) {
-            this.appInsightsClient = new appInsights.TelemetryClient(key);
-            // no other way to enable offline mode
-            this.appInsightsClient.channel.setUseDiskRetryCaching(true);
-        }
-        else {
-            appInsights.setup(key)
-                .setAutoCollectRequests(false)
-                .setAutoCollectPerformance(false)
-                .setAutoCollectExceptions(false)
-                .setAutoCollectDependencies(false)
-                .setAutoDependencyCorrelation(false)
-                .setAutoCollectConsole(false)
-                .setUseDiskRetryCaching(true)
-                .start();
-            this.appInsightsClient = appInsights.defaultClient;
-        }
-        this.appInsightsClient.commonProperties = this.getCommonProperties();
-        //check if it's an Asimov key to change the endpoint
-        if (key && key.indexOf('AIF-') === 0) {
-            this.appInsightsClient.config.endpointUrl = "https://vortex.data.microsoft.com/collect/v1";
-        }
-    };
-    // __GDPR__COMMON__ "common.os" : { "classification": "SystemMetaData", "purpose": "FeatureInsight" }
-    // __GDPR__COMMON__ "common.platformversion" : { "classification": "SystemMetaData", "purpose": "FeatureInsight" }
-    // __GDPR__COMMON__ "common.extname" : { "classification": "PublicNonPersonalData", "purpose": "FeatureInsight" }
-    // __GDPR__COMMON__ "common.extversion" : { "classification": "PublicNonPersonalData", "purpose": "FeatureInsight" }
-    // __GDPR__COMMON__ "common.vscodemachineid" : { "endPoint": "MacAddressHash", "classification": "EndUserPseudonymizedInformation", "purpose": "FeatureInsight" }
-    // __GDPR__COMMON__ "common.vscodesessionid" : { "classification": "SystemMetaData", "purpose": "FeatureInsight" }
-    // __GDPR__COMMON__ "common.vscodeversion" : { "classification": "SystemMetaData", "purpose": "FeatureInsight" }
-    TelemetryReporter.prototype.getCommonProperties = function () {
-        var commonProperties = Object.create(null);
-        commonProperties['common.os'] = os.platform();
-        commonProperties['common.platformversion'] = (os.release() || '').replace(/^(\d+)(\.\d+)?(\.\d+)?(.*)/, '$1$2$3');
-        commonProperties['common.extname'] = this.extensionId;
-        commonProperties['common.extversion'] = this.extensionVersion;
-        if (vscode && vscode.env) {
-            commonProperties['common.vscodemachineid'] = vscode.env.machineId;
-            commonProperties['common.vscodesessionid'] = vscode.env.sessionId;
-            commonProperties['common.vscodeversion'] = vscode.version;
-        }
-        return commonProperties;
-    };
-    TelemetryReporter.prototype.sendTelemetryEvent = function (eventName, properties, measurements) {
-        if (this.userOptIn && eventName && this.appInsightsClient) {
-            this.appInsightsClient.trackEvent({
-                name: this.extensionId + "/" + eventName,
-                properties: properties,
-                measurements: measurements
-            });
-            if (this.logStream) {
-                this.logStream.write("telemetry/" + eventName + " " + JSON.stringify({ properties: properties, measurements: measurements }) + "\n");
-            }
-        }
-    };
-    TelemetryReporter.prototype.dispose = function () {
-        var _this = this;
         this.configListener.dispose();
         var flushEventsToLogger = new Promise(function (resolve) {
             if (!_this.logStream) {
@@ -267,5 +128,4 @@
     return TelemetryReporter;
 }());
 exports.default = TelemetryReporter;
->>>>>>> 34fa8e9d
 //# sourceMappingURL=telemetryReporter.js.map