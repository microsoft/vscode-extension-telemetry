--- conflicted
+++ resolved
@@ -4,11 +4,7 @@
 
 'use strict';
 
-<<<<<<< HEAD
-process.env['APPLICATION_INSIGHTS_NO_DIAGNOSTIC_CHANNEL'] = 'true';
-=======
 (process.env['APPLICATION_INSIGHTS_NO_DIAGNOSTIC_CHANNEL'] as any) = true;
->>>>>>> 34fa8e9d
 
 import * as fs from 'fs';
 import * as os from 'os';
